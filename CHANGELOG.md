# Changelog

All notable changes to this project will be documented in this file.

The format is based on [Keep a Changelog](https://keepachangelog.com/en/1.0.0/),
and this project adheres to [Semantic Versioning](https://semver.org/spec/v2.0.0.html).

## [Schema] - 2024-??-??

### Added

### Changed

### Fixed

### Removed

<<<<<<< HEAD
=======
## [0.3.0] - 2024-??-?? _Has breaking changes!!_

### Added

- re-export of `tokio::time::Duration` in `dimas::prelude`
- feature `unstable`, which encapsulates zenoh unstable feature
- additional settings in: `PublisherBuilder`, `SubscriberBuilder`,
  `Querier`, `QueryableBuilder`. `ObserableBuilder`. `Observer`

### Changed

- bumped minimum rust version to 1.81
- bumped to zenoh 1.0.0-beta.4
- replaced `std::` with `core::` in some places
- renamed `Query` to `Querier` `QueryBuilder` to `QuerierBuilder`
  to differentiate from data structure
- callbacks get a `Context<P>` instead of a `&Context<P>`
- internal structure
- renamed `ObservableBuilder::execution_function` to `execution_callback`
- renamed `ObserverBuilder::response_callback` to `result_callback`
- async callbacks for `LivelinessSubscriber`, `Observable`, `Observer`, `Querier`,
  `Queryable`, `Subscriber`
  (this makes the usage of closures for those callbacks difficult
  until async closures are stable)
- changed trait `ContextAbstraction` from generic to associated type

### Fixed

- some clippy hints

### Removed

>>>>>>> d92ffa4a
## [0.2.5] - 2024-09-21 _Has breaking changes!!_

### Changed

- predeclaration of query key expression
- sequentialize initial liveliness query and liveliness subscriber

### Fixed

- changes in zenoh api

## [0.2.4] - 2024-08-31

### Fixed

- logic of observation cancelation
- missing checks of Mutexes

## [0.2.3] - 2024-08-21 _Has breaking changes!!_

### Changed

- refactored observer and observable
- replaced std::sync::mpsc with tokio::sync::mpsc

### Fixed

- change of zenoh config syntax in provided config files
- adopted to latest zenoh syntax changes

## [0.2.2] - 2024-07-27

### Added

- incomplete observable and observer with example

### Changed

- internal restructuring of the builders
- bump to zenoh 1.0.0-alpha
- priority of lints

## [0.2.1] - 2024-06-06

### Added

- documentation how to install dimasctl & dimasmon

### Changed

- zenoh version updated to 0.11
- replaced &Option\<T\> with Option\<&T\>

### Fixed

- query/queryable with `Message`

## [0.2.0] - 2024-05-29 _Has breaking changes!!_

### Added

- dimasctl: binary to control DiMAS entities with commands
  - `scout`
  - `list`
  - `ping <target>`
  - `set-state <OperationState>`
  - `shutdown <target>`
- dimasmon: binary to monitor DiMAS entities (not yet usable!)
- dimas-commands with functions for dimasctl & dimasmon

### Changed

- splitted `dimas` into several crates
  - dimas-core: for core functionalities
  - dimas-com: for `Communicator` & `Messages`
  - dimas-config: for `Config`
- signature of `Agent::config(self, ...)` -> `Config` is now passed as reference
- signature of Query::get(), Communicator::get(): added an `Option<&Message>`
- encoding of types `Message` & `Response` now explicit in callbacks
- renaming & restructuring

### Removed

- low_latency configuration
- features
- method `Communicator::create_publisher(&self, ...)`

## [0.1.1] - 2024-05-01

### Added

- Constructors for Publisher, Query, Queryable, Subscriber, Timer

### Changed

- renamed module 'liveliness_subscriber' to 'liveliness'

### Fixed

- compile & doc warnings

## [0.1.0] - 2024-04-25

### Added

- Enhance Documentation
- Additional features for Publisher, Subscriber, Query & Queryable

### Changed

use core::time::Duration;

- MSRV bumped to '1.77' due to Mutex::clear_poison()
- Bumped version of 'zenoh' to '0.11.0-rc'
- Bumped version of 'bitcode' to '0.6'
- cleanup coding

### Fixed

- tracing initialisation now fits to zenohs usage of tracing crate

## [0.0.8] - 2024-03-22 _Has breaking changes!!_

### Added

- Documentation
- Builders 'add' methods now return the possibly previously added item
  for that key expression
- Agent can have a (non unique) name
- QoS for Publisher & Subscriber

### Changed

- _Name of Builder methods to set only topics name chanched to 'topic(..)'_
- _Removed tokio 'flavor=current_thread' due to changes in zenoh_
- _Creation of Agent now uses a builder pattern_

### Fixed

- Broken documentaton on docs.rs
- Same naming scheme for TimerBuilder as for other builders

## [0.0.7] - 2024-03-17 _Has breaking changes!!_

### Added

- Configuration via json5 file together with some new dedicated configuration methods
- ArcContext gives access to Builders

### Changed

- _The dedicated configuration method `Config::local()` returns an Error now_
- Panic hooks in spawned tasks that prevent tasks from crashing,
  they will be restarted instead
- Set on error handling:
  `Result`is always of type `std::result::Result<T, Box<dyn std::error::Error>>`
- All of the Builders are implemented with type state pattern
- ArcContext is now a regular struct not only a type
- updated internal dependencies of zenoh & bitcode

## [0.0.6] - 2024-03-03 _Has breaking changes!!_

### Added

- using cargo vet as auditing tool

### Changed

- _Implemented error handling for callbacks which changes the signature of callbacks_
- _Separated `Response` for `Query` from `Message` for `Subscriber`_
- _Wrap zenoh `Sample` in messages which also changes the signature of callbacks_

### Removed

- Removed crate clap from examples
- calls to panic!, unwrap()'s, expect(...)'s and others

## [0.0.5] - 2024-02-29 _Has breaking changes!!_

### Added

- Instrumentation level debug for communication activities
- Usage of closures for callbacks for all callbacks enabled

### Changed

- Optimized internal structure of `Agent`
- Re-exporting `Arc` & `RwLock` in prelude
- _Introduced `Message` which changes the signature of callbacks_
- Removed crate `bitcode` as exteral dependency by re-exporting it in prelude
- _Removed parameter `props` from callbacks, access now via `Context`_
- _Removed `Context<P>` from public api and replaced it with a thread safe `ArcContext<P>`_

## [0.0.4] - 2024-02-23 _Has breaking changes!!_

### Added

- Ability to store Publisher's and Query's in Agent's Context
- Introduce `tracing` support
- Agent::new_with_prefix() - as replacement for the old Agent::new()
- Benchmarks
  - benches/montblanc/* - an implementation of the Montblanc benchmark for robots
  - benches/montblanc/tmux-robot.sh - a tmux script to run all of the robots nodes
  - benches/montblanc/tmux-workstation.sh,
    a tmux script to run all of the workstations nodes
- Examples
  - examples/tmux-exampes.sh - a tmux script to run all the examples

### Changed

- _Signature of Agent::new() now without 'prefix'_
- _Rename ad hoc methods in `Context` & `Communicator`_
- _A `Timer` needs a unique name_
- _Rework of `Context` which is now generic over the `Agent`'s properties_
- Moved montblanc benchmark (`benches/montblanc`) from this repo
  into separate repo `examples`

### Fixed

- Cleanup dependencies

## [0.0.3] - 2024-02-08 _Has breaking changes!!_

### Added

- More documentation
- Add Publisher, Query, Queryable, Subscriber, Timer and their Builders
  to public interface/prelude

### Changed

- _Changed crate for data serialization from 'bincode' to 'bitcode'_
- Moved zenoh into an internal dependency
- _Removed parameter `mode` in ad-hoc query through `Context`_

## [0.0.2] - 2024-01-28 _Has breaking changes!!_

### Added

- README's & Documentation
- A pingpong example for roundtrip measurement

### Changed

- _Changed crate for data serialization from 'serde' to 'bincode' v2_
- _Reduce boilerplate code in callbacks_

### Removed

- Some unnecessary dependencies.

## [0.0.1] - 2024-01-21

### Added

- `Agent` with
  - Liveliness
  - Basic timer
  - Basic pub/sub functionality
  - Basic query/queryable functionality
- Examples:
  - Liveliness
  - Publisher using Timer / Subscriber
  - Query using Timer / Queryable

## [0.0.0] - 2023-09-19

### Added

- Reservation of the crate name "dimas"<|MERGE_RESOLUTION|>--- conflicted
+++ resolved
@@ -15,9 +15,7 @@
 
 ### Removed
 
-<<<<<<< HEAD
-=======
-## [0.3.0] - 2024-??-?? _Has breaking changes!!_
+## [0.3.0] - 2024-10-03 _Has breaking changes!!_
 
 ### Added
 
@@ -29,7 +27,6 @@
 ### Changed
 
 - bumped minimum rust version to 1.81
-- bumped to zenoh 1.0.0-beta.4
 - replaced `std::` with `core::` in some places
 - renamed `Query` to `Querier` `QueryBuilder` to `QuerierBuilder`
   to differentiate from data structure
@@ -46,10 +43,8 @@
 ### Fixed
 
 - some clippy hints
-
-### Removed
-
->>>>>>> d92ffa4a
+- changes in zenoh api
+
 ## [0.2.5] - 2024-09-21 _Has breaking changes!!_
 
 ### Changed
