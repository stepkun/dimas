// Copyright © 2023 Stephan Kunz

//! Module handles communication with other Agents.
//!

// region:    	--- modules
#[cfg(feature = "unstable")]
pub mod liveliness;
pub mod observation;
pub mod pubsub;
pub mod queries;
// endregion: 	--- modules

// region:		--- types
<<<<<<< HEAD
/// Type definition for a liveliness atomic reference counted callback
#[cfg(feature = "unstable")]
pub type ArcLivelinessCallback<P> =
	Arc<Mutex<dyn FnMut(Context<P>, &str) -> Result<()> + Send + Sync + 'static>>;
// ------ Subscriber
/// Type definition for a subscribers atomic reference counted `put` callback
pub type ArcPutCallback<P> =
	Arc<Mutex<dyn FnMut(Context<P>, Message) -> Result<()> + Send + Sync + 'static>>;
/// Type definition for a subscribers atomic reference counted `delete` callback
pub type ArcDeleteCallback<P> =
	Arc<Mutex<dyn FnMut(Context<P>) -> Result<()> + Send + Sync + 'static>>;
// ------ Querier
/// type definition for a queriers atomic reference counted `response` callback
pub type ArcQuerierCallback<P> =
	Arc<Mutex<dyn FnMut(Context<P>, QueryableMsg) -> Result<()> + Send + Sync + 'static>>;
// ------ Queryable
/// type defnition for a queryables atomic reference counted `request` callback
pub type ArcQueryableCallback<P> =
	Arc<Mutex<dyn FnMut(Context<P>, QueryMsg) -> Result<()> + Send + Sync + 'static>>;
// ------ Observer
/// Type definition for an observer atomic reference counted `control` callback
pub type ArcObserverControlCallback<P> =
	Arc<Mutex<dyn FnMut(Context<P>, ControlResponse) -> Result<()> + Send + Sync + 'static>>;
/// Type definition for an observables atomic reference counted `result` callback
pub type ArcObserverResponseCallback<P> =
	Arc<Mutex<dyn FnMut(Context<P>, ObservableResponse) -> Result<()> + Send + Sync + 'static>>;
// ------ Observable
/// Type definition for an observables atomic reference counted `control` callback
pub type ArcObservableControlCallback<P> =
	Arc<Mutex<dyn FnMut(Context<P>, Message) -> Result<ControlResponse> + Send + Sync + 'static>>;
/// Type definition for an observables atomic reference counted `feedback` callback
pub type ArcObservableFeedbackCallback<P> =
	Arc<Mutex<dyn FnMut(Context<P>) -> Result<Message> + Send + Sync + 'static>>;
/// Type definition for an observables atomic reference counted `execution` function
pub type ArcObservableExecutionCallback<P> =
	Arc<tokio::sync::Mutex<dyn FnMut(Context<P>) -> Result<Message> + Send + Sync + 'static>>;
=======
>>>>>>> 07a0bccd
// endregion:	--- types

#[cfg(test)]
mod tests {}<|MERGE_RESOLUTION|>--- conflicted
+++ resolved
@@ -12,45 +12,6 @@
 // endregion: 	--- modules
 
 // region:		--- types
-<<<<<<< HEAD
-/// Type definition for a liveliness atomic reference counted callback
-#[cfg(feature = "unstable")]
-pub type ArcLivelinessCallback<P> =
-	Arc<Mutex<dyn FnMut(Context<P>, &str) -> Result<()> + Send + Sync + 'static>>;
-// ------ Subscriber
-/// Type definition for a subscribers atomic reference counted `put` callback
-pub type ArcPutCallback<P> =
-	Arc<Mutex<dyn FnMut(Context<P>, Message) -> Result<()> + Send + Sync + 'static>>;
-/// Type definition for a subscribers atomic reference counted `delete` callback
-pub type ArcDeleteCallback<P> =
-	Arc<Mutex<dyn FnMut(Context<P>) -> Result<()> + Send + Sync + 'static>>;
-// ------ Querier
-/// type definition for a queriers atomic reference counted `response` callback
-pub type ArcQuerierCallback<P> =
-	Arc<Mutex<dyn FnMut(Context<P>, QueryableMsg) -> Result<()> + Send + Sync + 'static>>;
-// ------ Queryable
-/// type defnition for a queryables atomic reference counted `request` callback
-pub type ArcQueryableCallback<P> =
-	Arc<Mutex<dyn FnMut(Context<P>, QueryMsg) -> Result<()> + Send + Sync + 'static>>;
-// ------ Observer
-/// Type definition for an observer atomic reference counted `control` callback
-pub type ArcObserverControlCallback<P> =
-	Arc<Mutex<dyn FnMut(Context<P>, ControlResponse) -> Result<()> + Send + Sync + 'static>>;
-/// Type definition for an observables atomic reference counted `result` callback
-pub type ArcObserverResponseCallback<P> =
-	Arc<Mutex<dyn FnMut(Context<P>, ObservableResponse) -> Result<()> + Send + Sync + 'static>>;
-// ------ Observable
-/// Type definition for an observables atomic reference counted `control` callback
-pub type ArcObservableControlCallback<P> =
-	Arc<Mutex<dyn FnMut(Context<P>, Message) -> Result<ControlResponse> + Send + Sync + 'static>>;
-/// Type definition for an observables atomic reference counted `feedback` callback
-pub type ArcObservableFeedbackCallback<P> =
-	Arc<Mutex<dyn FnMut(Context<P>) -> Result<Message> + Send + Sync + 'static>>;
-/// Type definition for an observables atomic reference counted `execution` function
-pub type ArcObservableExecutionCallback<P> =
-	Arc<tokio::sync::Mutex<dyn FnMut(Context<P>) -> Result<Message> + Send + Sync + 'static>>;
-=======
->>>>>>> 07a0bccd
 // endregion:	--- types
 
 #[cfg(test)]
